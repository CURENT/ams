--- conflicted
+++ resolved
@@ -48,7 +48,6 @@
 -  Try in Jupyter Notebook on [Binder][Binder]
 <!-- + Check out and and cite our [paper][arxiv paper] -->
 
-<<<<<<< HEAD
 # Installation
 
 AMS is released as ``ltbams`` on PyPI and conda-forge.
@@ -70,8 +69,6 @@
 pip install git+https://github.com/CURENT/ams.git
 ```
 
-=======
->>>>>>> fb78dc48
 # Sponsors and Contributors
 AMS is the dispatch simulation engine for the CURENT Largescale Testbed (LTB).
 More information about CURENT LTB can be found at the [LTB Repository][LTB Repository].
